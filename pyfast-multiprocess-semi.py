import os
import numpy as np
import pyfstat
import config
# make sure to put these after the pyfstat import, to not break notebook inline plots
import matplotlib.pyplot as plt
# %matplotlib inline
from utils import plot_grid_vs_samples, plot_2F_scatter


import concurrent.futures
# flip this switch for a more expensive 4D (F0,F1,Alpha,Delta) run
# instead of just (F0,F1)
# (still only a few minutes on current laptops)

# log = 


# general setup

logger = pyfstat.set_up_logger(label=config.label, outdir=config.outdir, log_level="WARNING")
if config.sky:
    config.outdir += "AlphaDelta"
printout = False
# parameters for the data set to generate


# parameters for injected signals

# create SFT files
logger.info("Generating SFTs with injected signal...")
writer = pyfstat.Writer(
    label=config.label + "SimulatedSignal",
    outdir=config.outdir,
    tstart=config.tstart,
    duration=config.duration,
    detectors=config.detectors,
    sqrtSX=config.sqrtSX,
    Tsft=config.Tsft,
    **config.inj,
    Band=1,  # default band estimation would be too narrow for a wide grid/prior
)
writer.make_data()

# set up square search grid with fixed (F0,F1) mismatch
# and (optionally) some ad-hoc sky coverage
<<<<<<< HEAD
mf = 0.15
mf1 = 0.3
mf2 = 0.003
gamma1 = 8
gamma2 = 20
dF0 = np.sqrt(12 * mf) / (np.pi * T_coh)
dF1 = np.sqrt(180 * mf1) / (np.pi * T_coh**2) 
dF2 = np.sqrt(25200 * mf2) / (np.pi * T_coh**3)

dF1_refined = dF1 / gamma1
dF2_refined = dF2 / gamma1

DeltaF0 = 30 * dF0 # 500 
DeltaF1 = 20 * dF1_refined # 200
DeltaF2 = 10 * dF2_refined # 60


print(DeltaF0, DeltaF1, DeltaF2)


if sky:
    # cover less range to keep runtime down
    DeltaF0 /= 10
    DeltaF1 /= 10
    DeltaF2 /= 5
    
    
zoom = {
        "F0": [inj["F0"] - 10 * dF0, inj["F0"] + 10 * dF0],
        "F1": [inj["F1"] - 5 * dF1_refined, inj["F1"] + 5 * dF1_refined],
    }


# some plotting helper functions
def plot_grid_vs_samples(grid_res, mcmc_res, xkey, ykey):
    """local plotting function to avoid code duplication in the 4D case"""
    plt.plot(grid_res[xkey], grid_res[ykey], ".", label="grid")
    plt.plot(mcmc_res[xkey], mcmc_res[ykey], ".", label="mcmc")
    plt.plot(inj[xkey], inj[ykey], "*k", label="injection")
    grid_maxidx = np.argmax(grid_res["twoF"])
    mcmc_maxidx = np.argmax(mcmc_res["twoF"])
    plt.plot(
        grid_res[xkey][grid_maxidx],
        grid_res[ykey][grid_maxidx],
        "+g",
        label=labels["max2F"] + "(grid)",
    )
    plt.plot(
        mcmc_res[xkey][mcmc_maxidx],
        mcmc_res[ykey][mcmc_maxidx],
        "xm",
        label=labels["max2F"] + "(mcmc)",
    )
    plt.xlabel(labels[xkey])
    plt.ylabel(labels[ykey])
    plt.legend()
    plotfilename_base = os.path.join(outdir, "grid_vs_mcmc_{:s}{:s}".format(xkey, ykey))
    plt.savefig(plotfilename_base + ".png")
    if xkey == "F0" and ykey == "F1":
        plt.xlim(zoom[xkey])
        plt.ylim(zoom[ykey])
        plt.savefig(plotfilename_base + "_zoom.png")
    # plt.show()

def plot_2F_scatter(res, label, xkey, ykey):
    """local plotting function to avoid code duplication in the 4D case"""
    markersize = 1 if label == "grid" else 0.5
    plt.figure(figsize=(10, 6))
    sc = plt.scatter(res[xkey], res[ykey], c=res["twoF"], s=markersize)
    cb = plt.colorbar(sc)
    plt.xlabel(labels[xkey])
    plt.ylabel(labels[ykey])
    cb.set_label(labels["2F"])
    plt.title(label)
    plt.plot(inj[xkey], inj[ykey], "*k", label="injection")
    maxidx = np.argmax(res["twoF"])
    plt.plot(
        res[xkey][maxidx],
        res[ykey][maxidx],
        "+r",
        label=labels["max2F"],
    )
    plt.legend(loc='upper right')
    plotfilename_base = os.path.join(outdir, "{:s}_{:s}{:s}_2F".format(label, xkey, ykey))
    plt.xlim([min(res[xkey]), max(res[xkey])])
    plt.ylim([min(res[ykey]), max(res[ykey])])
    plt.savefig(plotfilename_base + ".png")
    # plt.show()
=======
>>>>>>> d305ae17

print(config.DeltaF0, config.DeltaF1, config.DeltaF2)
    

mismatches = []
<<<<<<< HEAD
F0s_random = np.random.uniform(-dF0, dF0, size=numbers)
F1s_random = np.random.uniform(-dF1_refined, dF1_refined, size=numbers)
F2s_random = np.random.uniform(-dF2_refined, dF2_refined, size=numbers)
=======
F0s_random = np.random.uniform(-config.dF0, config.dF0, size=config.numbers)
F1s_random = np.random.uniform(-config.dF1, config.dF1, size=config.numbers)
F2s_random = np.random.uniform(-config.dF2, config.dF2, size=config.numbers)
>>>>>>> d305ae17


def calculate_mismatch(i):

    
    import pyfstat
    import numpy as np
    import os
    

<<<<<<< HEAD

    F0s = [inj["F0"] - DeltaF0 / 2.0 + F0s_random[i], inj["F0"] + DeltaF0 / 2.0 + F0s_random[i], dF0]
    F1s = [inj["F1"] - DeltaF1 / 2.0 + F1s_random[i], inj["F1"] + DeltaF1 / 2.0 + F1s_random[i], dF1_refined]
    F2s = [inj["F2"] - DeltaF2 / 2.0 + F2s_random[i], inj["F2"] + DeltaF2 / 2.0 + F2s_random[i], dF2_refined]
=======
    F0s = [config.inj["F0"] - config.DeltaF0 / 2.0 + F0s_random[i], config.inj["F0"] + config.DeltaF0 / 2.0 + F0s_random[i], config.dF0]
    F1s = [config.inj["F1"] - config.DeltaF1 / 2.0 + F1s_random[i], config.inj["F1"] + config.DeltaF1 / 2.0 + F1s_random[i], config.dF1]
    F2s = [config.inj["F2"] - config.DeltaF2 / 2.0 + F2s_random[i], config.inj["F2"] + config.DeltaF2 / 2.0 + F2s_random[i], config.dF2]
>>>>>>> d305ae17
    
    
    search_keys = ["F0", "F1", "F2"]  # only the ones that aren't 0-width

    if config.sky:
        dSky = 0.01  # rather coarse to keep runtime down
        DeltaSky = 10 * dSky
        Alphas = [config.inj["Alpha"] - DeltaSky / 2.0, config.inj["Alpha"] + DeltaSky / 2.0, dSky]
        Deltas = [config.inj["Delta"] - DeltaSky / 2.0, config.inj["Delta"] + DeltaSky / 2.0, dSky]
        search_keys += ["Alpha", "Delta"]
    else:
        Alphas = [config.inj["Alpha"]]
        Deltas = [config.inj["Delta"]]

    search_keys_label = "".join(search_keys)

    # run the grid search
    logger.info("Performing GridSearch...")
    gridsearch = pyfstat.GridSearch(
        label=f"GridSearch_iter_{i}" + search_keys_label,
        outdir=config.outdir,
        sftfilepattern=writer.sftfilepath,
        F0s=F0s,
        F1s=F1s,
        F2s=F2s,
        Alphas=Alphas,
        Deltas=Deltas,
        tref=config.inj["tref"],
        nsegs=config.nsegs,
    )
    gridsearch.run()
    gridsearch.print_max_twoF()
    gridsearch.generate_loudest()


    # do some plots of the GridSearch results
    if not config.sky:  # this plotter can't currently deal with too large result arrays
        logger.info("Plotting 1D 2F distributions...")
        if config.plot:
            for key in search_keys:
                gridsearch.plot_1D(xkey=key, xlabel=config.labels[key], ylabel=config.labels["2F"])

        logger.info("Making GridSearch {:s} corner plot...".format("-".join(search_keys)))
        vals = [np.unique(gridsearch.data[key]) - config.inj[key] for key in search_keys]
        twoF = gridsearch.data["twoF"].reshape([len(kval) for kval in vals])
        corner_labels = [
            "$f - f_0$ [Hz]",
            "$\\dot{f} - \\dot{f}_0$ [Hz/s]",
        ]
        if config.sky:
            corner_labels.append("$\\alpha - \\alpha_0$")
            corner_labels.append("$\\delta - \\delta_0$")
        corner_labels.append(config.labels["2F"])
        if config.plot:
            gridcorner_fig, gridcorner_axes = pyfstat.gridcorner(
                twoF, vals, projection="log_mean", labels=corner_labels,
                whspace=0.1, factor=1.8
            )
            gridcorner_fig.savefig(os.path.join(config.outdir, gridsearch.label + "_corner.png"))
            # plt.show()



    # we'll use the two local plotting functions defined above
    # to avoid code duplication in the sky case
    if config.plot:
        plot_2F_scatter(gridsearch.data, "grid", "F0", "F1")
        if config.sky:
            plot_2F_scatter(gridsearch.data, "grid", "Alpha", "Delta")
        
        
        
    # -----------------------------------------------------------
    #  Mismatch diagnosis (API-safe version, PyFstat ≥ 2.x)
    # -----------------------------------------------------------


    search_ranges = {
        "F0":    [config.inj["F0"]],         # a single value ⇒ zero width,
        "Alpha": [config.inj["Alpha"]],
        "Delta": [config.inj["Delta"]],
    }
    
    fs = pyfstat.SemiCoherentSearch(
        label="MismatchTest",  # SemiCoherentSearch需要label
        outdir=config.outdir,         # 需要outdir
        tref=config.inj["tref"],
        nsegs=config.nsegs,              # 添加分段数
        sftfilepattern=writer.sftfilepath,
        minStartTime=config.tstart,
        maxStartTime=config.tstart + config.duration,
        search_ranges=search_ranges,
    )

    grid_res = gridsearch.data

    # template exactly at the injected parameters
    inj_pars = {k: config.inj[k] for k in ("F0", "F1", "F2", "Alpha", "Delta")}

    twoF_inj = fs.get_semicoherent_det_stat(params=inj_pars)

    rho2_no  = twoF_inj - 4.0      # ρ²_no-mismatch

    # --- 2) loudest point from the grid you already ran ------------
    grid_maxidx = np.argmax(grid_res["twoF"])
    twoF_mis    = grid_res["twoF"][grid_maxidx]
    rho2_mis    = twoF_mis - 4.0   # ρ²_mismatch

    # --- 3) empirical mismatch -------------------------------------
    mu_empirical = (rho2_no - rho2_mis) / rho2_no
    
    if printout:
        print("\n--------- mismatch check (ρ-based) ---------")
        print(f"2F(injection)  = {twoF_inj:10.3f}")
        print(f"2F(loudest)    = {twoF_mis:10.3f}")
        print(f"ρ²_no-mismatch = {rho2_no:10.3f}")
        print(f"ρ²_mismatch    = {rho2_mis:10.3f}")
        print(f"μ  (empirical) = {mu_empirical:10.3e}")
        print("-------------------------------------------")
        
    # mismatches.append(mu_empirical)
    del gridsearch            # 1️⃣ free Python references
    del fs                    # 2️⃣ free ComputeFstat object
    import gc; gc.collect()   # 3️⃣ force GC inside the worker

    return mu_empirical

if __name__ == "__main__":
    # run the mismatch calculation in parallel
    with concurrent.futures.ProcessPoolExecutor(config.num_workers) as executor:
        futures = []
        for i in range(config.numbers):
            futures.append(executor.submit(calculate_mismatch, i))
        mismatches = [future.result() for future in concurrent.futures.as_completed(futures)]

    # save the mismatch results to a csv file
    mismatch_file = os.path.join(config.outdir, "mismatches.csv")
    np.savetxt(mismatch_file, mismatches, delimiter=",", header="Empirical Mismatch (μ)", comments='')


    # plot the mismatch distribution


    plt.figure(figsize=(10, 6))
    plt.hist(mismatches, bins=10, density=True, alpha=0.7, color='blue')
    plt.xlabel("Empirical Mismatch (μ)")
    plt.ylabel("Density")
    plt.title("Mismatch Distribution from Grid Search")
    plt.grid()
    plt.savefig(os.path.join(config.outdir, f"mismatch_distribution-max-mismatch:{config.mf}.pdf"))
    plt.show()

    
<<<<<<< HEAD
    # rumtime
    DeltaF0_fixed = 9.885590880794127e-06
    DeltaF1_fixed = 3.481585082097677e-12
    DeltaF2_fixed = 6.357202196709655e-19
    
    Nf0 = DeltaF0_fixed / dF0
    Nf1 = DeltaF1_fixed / dF1
    Nf2 = DeltaF2_fixed / dF2
    
    N_det = 2
    N_coh = (Nf0 + 1) * (Nf1 +1) * (Nf2 + 1)
    
    N_can = 0
    
    tau_Fbin = 6e-8
    tau_fft = 3.3e-8
    tau_spin = 7.5e-8
    tau_bayes = 4.4e-8
    tau_recalc = 0
    
    
    ratio = 2
    
    R = 1
    
    N_inc = N_coh * gamma1 * gamma2
    
    tau_sumF = 7.28e-9 - 3.72e-10 * nsegs
    
    tau_RS = tau_Fbin + ratio * (tau_fft + R * tau_spin)
    tau_total = nsegs * N_det * N_coh * tau_RS + nsegs * N_inc * tau_sumF + \
        N_inc * tau_bayes + N_can * tau_recalc
        
    print("runtime: ", tau_total)
=======
    # rumtime    
    print("runtime: ", config.tau_total)
>>>>>>> d305ae17
    
    <|MERGE_RESOLUTION|>--- conflicted
+++ resolved
@@ -44,111 +44,14 @@
 
 # set up square search grid with fixed (F0,F1) mismatch
 # and (optionally) some ad-hoc sky coverage
-<<<<<<< HEAD
-mf = 0.15
-mf1 = 0.3
-mf2 = 0.003
-gamma1 = 8
-gamma2 = 20
-dF0 = np.sqrt(12 * mf) / (np.pi * T_coh)
-dF1 = np.sqrt(180 * mf1) / (np.pi * T_coh**2) 
-dF2 = np.sqrt(25200 * mf2) / (np.pi * T_coh**3)
-
-dF1_refined = dF1 / gamma1
-dF2_refined = dF2 / gamma1
-
-DeltaF0 = 30 * dF0 # 500 
-DeltaF1 = 20 * dF1_refined # 200
-DeltaF2 = 10 * dF2_refined # 60
-
-
-print(DeltaF0, DeltaF1, DeltaF2)
-
-
-if sky:
-    # cover less range to keep runtime down
-    DeltaF0 /= 10
-    DeltaF1 /= 10
-    DeltaF2 /= 5
-    
-    
-zoom = {
-        "F0": [inj["F0"] - 10 * dF0, inj["F0"] + 10 * dF0],
-        "F1": [inj["F1"] - 5 * dF1_refined, inj["F1"] + 5 * dF1_refined],
-    }
-
-
-# some plotting helper functions
-def plot_grid_vs_samples(grid_res, mcmc_res, xkey, ykey):
-    """local plotting function to avoid code duplication in the 4D case"""
-    plt.plot(grid_res[xkey], grid_res[ykey], ".", label="grid")
-    plt.plot(mcmc_res[xkey], mcmc_res[ykey], ".", label="mcmc")
-    plt.plot(inj[xkey], inj[ykey], "*k", label="injection")
-    grid_maxidx = np.argmax(grid_res["twoF"])
-    mcmc_maxidx = np.argmax(mcmc_res["twoF"])
-    plt.plot(
-        grid_res[xkey][grid_maxidx],
-        grid_res[ykey][grid_maxidx],
-        "+g",
-        label=labels["max2F"] + "(grid)",
-    )
-    plt.plot(
-        mcmc_res[xkey][mcmc_maxidx],
-        mcmc_res[ykey][mcmc_maxidx],
-        "xm",
-        label=labels["max2F"] + "(mcmc)",
-    )
-    plt.xlabel(labels[xkey])
-    plt.ylabel(labels[ykey])
-    plt.legend()
-    plotfilename_base = os.path.join(outdir, "grid_vs_mcmc_{:s}{:s}".format(xkey, ykey))
-    plt.savefig(plotfilename_base + ".png")
-    if xkey == "F0" and ykey == "F1":
-        plt.xlim(zoom[xkey])
-        plt.ylim(zoom[ykey])
-        plt.savefig(plotfilename_base + "_zoom.png")
-    # plt.show()
-
-def plot_2F_scatter(res, label, xkey, ykey):
-    """local plotting function to avoid code duplication in the 4D case"""
-    markersize = 1 if label == "grid" else 0.5
-    plt.figure(figsize=(10, 6))
-    sc = plt.scatter(res[xkey], res[ykey], c=res["twoF"], s=markersize)
-    cb = plt.colorbar(sc)
-    plt.xlabel(labels[xkey])
-    plt.ylabel(labels[ykey])
-    cb.set_label(labels["2F"])
-    plt.title(label)
-    plt.plot(inj[xkey], inj[ykey], "*k", label="injection")
-    maxidx = np.argmax(res["twoF"])
-    plt.plot(
-        res[xkey][maxidx],
-        res[ykey][maxidx],
-        "+r",
-        label=labels["max2F"],
-    )
-    plt.legend(loc='upper right')
-    plotfilename_base = os.path.join(outdir, "{:s}_{:s}{:s}_2F".format(label, xkey, ykey))
-    plt.xlim([min(res[xkey]), max(res[xkey])])
-    plt.ylim([min(res[ykey]), max(res[ykey])])
-    plt.savefig(plotfilename_base + ".png")
-    # plt.show()
-=======
->>>>>>> d305ae17
 
 print(config.DeltaF0, config.DeltaF1, config.DeltaF2)
     
 
 mismatches = []
-<<<<<<< HEAD
-F0s_random = np.random.uniform(-dF0, dF0, size=numbers)
-F1s_random = np.random.uniform(-dF1_refined, dF1_refined, size=numbers)
-F2s_random = np.random.uniform(-dF2_refined, dF2_refined, size=numbers)
-=======
 F0s_random = np.random.uniform(-config.dF0, config.dF0, size=config.numbers)
 F1s_random = np.random.uniform(-config.dF1, config.dF1, size=config.numbers)
 F2s_random = np.random.uniform(-config.dF2, config.dF2, size=config.numbers)
->>>>>>> d305ae17
 
 
 def calculate_mismatch(i):
@@ -159,16 +62,9 @@
     import os
     
 
-<<<<<<< HEAD
-
-    F0s = [inj["F0"] - DeltaF0 / 2.0 + F0s_random[i], inj["F0"] + DeltaF0 / 2.0 + F0s_random[i], dF0]
-    F1s = [inj["F1"] - DeltaF1 / 2.0 + F1s_random[i], inj["F1"] + DeltaF1 / 2.0 + F1s_random[i], dF1_refined]
-    F2s = [inj["F2"] - DeltaF2 / 2.0 + F2s_random[i], inj["F2"] + DeltaF2 / 2.0 + F2s_random[i], dF2_refined]
-=======
     F0s = [config.inj["F0"] - config.DeltaF0 / 2.0 + F0s_random[i], config.inj["F0"] + config.DeltaF0 / 2.0 + F0s_random[i], config.dF0]
     F1s = [config.inj["F1"] - config.DeltaF1 / 2.0 + F1s_random[i], config.inj["F1"] + config.DeltaF1 / 2.0 + F1s_random[i], config.dF1]
     F2s = [config.inj["F2"] - config.DeltaF2 / 2.0 + F2s_random[i], config.inj["F2"] + config.DeltaF2 / 2.0 + F2s_random[i], config.dF2]
->>>>>>> d305ae17
     
     
     search_keys = ["F0", "F1", "F2"]  # only the ones that aren't 0-width
@@ -322,44 +218,7 @@
     plt.show()
 
     
-<<<<<<< HEAD
-    # rumtime
-    DeltaF0_fixed = 9.885590880794127e-06
-    DeltaF1_fixed = 3.481585082097677e-12
-    DeltaF2_fixed = 6.357202196709655e-19
-    
-    Nf0 = DeltaF0_fixed / dF0
-    Nf1 = DeltaF1_fixed / dF1
-    Nf2 = DeltaF2_fixed / dF2
-    
-    N_det = 2
-    N_coh = (Nf0 + 1) * (Nf1 +1) * (Nf2 + 1)
-    
-    N_can = 0
-    
-    tau_Fbin = 6e-8
-    tau_fft = 3.3e-8
-    tau_spin = 7.5e-8
-    tau_bayes = 4.4e-8
-    tau_recalc = 0
-    
-    
-    ratio = 2
-    
-    R = 1
-    
-    N_inc = N_coh * gamma1 * gamma2
-    
-    tau_sumF = 7.28e-9 - 3.72e-10 * nsegs
-    
-    tau_RS = tau_Fbin + ratio * (tau_fft + R * tau_spin)
-    tau_total = nsegs * N_det * N_coh * tau_RS + nsegs * N_inc * tau_sumF + \
-        N_inc * tau_bayes + N_can * tau_recalc
-        
-    print("runtime: ", tau_total)
-=======
     # rumtime    
     print("runtime: ", config.tau_total)
->>>>>>> d305ae17
     
     